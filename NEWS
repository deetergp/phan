Phan NEWS

<<<<<<< HEAD
0.8.7 Sep 24, 2017
------------------

Future releases (0.8.8+, 0.9.6+, 0.10.0+, etc.) will be published to phan/phan instead of etsy/phan on packagist.

After a few more patch releases, Phan 0.8.x will switch from AST version 40 (php-ast 0.1.4+)
to AST version 50 (0.1.5+).

### Backported from Phan 0.9.5 (dev)
=======
24 Sep 2017, Phan 0.9.6
-----------------------
>>>>>>> 95956d41

Switched package name from etsy/phan to phan/phan.

24 Sep 2017, Phan 0.9.5
-----------------------

Future releases (0.8.8+, 0.9.6+, 0.10.0+, etc.) will be published to phan/phan instead of etsy/phan on packagist.

If you are using phan 0.9.x, it's recommended to switch to phan 0.10.0 releases
(0.10.x depends on php-ast 0.1.5+ for AST version 50).
Phan 0.9.x will be supported for only a few more patch versions.
(and Phan 0.8.x will switch to AST version 50 after that)

New Features(Analysis)
+ Check types of dimensions when using array access syntax (#406, #1093)
  (E.g. for an `array`, check that the array dimension can cast to `int|string`)

New Features (CLI, Configs)
+ Add option `ignore_undeclared_functions_with_known_signatures` which can be set to `false`
  to always warn about global functions Phan has signatures for
  but are unavailable in the current PHP process (and enabled extensions, and the project being analyzed) (#1080)
  The default was/is to not warn, to reduce false positives.
+ Add CLI flag `--use-fallback-parser` (Experimental).  If this flags is provided, then when Phan analyzes a syntactically invalid file,
  it will try again with a parser which tolerates a few types of errors, and analyze the statements that could be parsed.
  Useful in combination with daemon mode.
+ Add `phpdoc_type_mapping` config setting.
  Projects can override this to make Phan ignore or substitute non-standard phpdoc2 types and common typos (#294)
  (E.g. `'phpdoc_type_mapping' => ['the' => '', 'unknown_type' => '', 'number' => 'int|float']`)

Maintenance
+ Increased minimum `ext-ast` version constraint to 0.1.5, switched to AST version 50.
+ Update links to project from github.com/etsy/phan to github.com/phan/phan.
+ Use the native `spl_object_id` function if it is available for the union type implementation.
  This will make phan 10% faster in PHP 7.2.
  (for PHP 7.1, https://github.com/runkit7/runkit_object_id 1.1.0+ also provides a native implementation of `spl_object_id`)
+ Reduce memory usage by around 5% by tracking only the file and lines associated with variables, instead of a full Context object.


Plugins
+ Increased minimum `ext-ast` version constraint to 0.1.5, switched to AST version 50.
  Third party plugins will need to create a different version, Decls were changed into regular Nodes
+ Implement `AnalyzePropertyCapability` and `FinalizeProcessCapability`.
  Make `UnusedSuppressionPlugin` start using `AnalyzePropertyCapability` and `FinalizeProcessCapability`.
  Fix bug where `UnusedSuppressionPlugin` could run before the suppressed issues would be emitted,
  making it falsely emit that suppressions were unused.

Bug Fixes
+ Fix a few incorrect property names for Phan's signatures of internal classes (#1085)
+ Fix bugs in lookup of relative and non-fully qualified class and function names (#1097)
+ Fix a bug affecting analysis of code when `simplify_ast` is true.
+ Fix uncaught NodeException when analyzing complex variables as references (#1116),
  e.g. `function_expecting_reference($$x)`.

0.8.6 Aug 15, 2017
------------------

### Backported from Phan 0.9.4

New Features (Analysis)
+ Check (the first 5) elements of returned arrays against the declared return union types, individually (Issue #935)
  (E.g. `/** @return int[] */ function foo() {return [2, "x"]; }` will now warn with `PhanTypeMismatchReturn` about returning `string[]`)
+ Check both sides of ternary conditionals against the declared return union types
  (E.g. `function foo($x) : int {return is_string($x) ? $x : 0; }` will now warn with `PhanTypeMismatchReturn`
  about returning a string).
+ Improved analysis of negations of conditions within ternary conditional operators and else/else if statements. (Issue #538)
  Support analysis of negation of the `||` operator. (E.g. `if (!(is_string($x) || is_int($x))) {...}`)
+ Make phan aware of blocks of code which will unconditionally throw or return. (Issue #308, #817, #996, #956)

  Don't infer variable types from blocks of code which unconditionally throw or return.

  Infer the negation of type assertions from if statements that unconditionally throw/return/break/continue 
  (E.g. `if (!is_string($x)) { return false; } functionUsingX($x);`)

  When checking if a variable is defined by all branches of an if statement, ignore branches which inconditionally throw/return/break/continue.
+ To reduce the false positives from analysis of the negation of type assertions,
  normalize nullable/boolean union types after analyzing code branches (E.g. if/else) affecting the types of those variables.
  (e.g. convert "bool|false|null" to "?bool")
+ Add a new plugin file `AlwaysReturnPlugin`. (Issue #996)
  This will add a stricter check that a function with a non-null return type *unconditionally* returns a value (or explicitly throws, or exit()s).
  Currently, Phan just checks if a function *may* return, or unconditionally throws.
+ Add a new plugin file `UnreachableCodePlugin` (in development).
  This will warn about statements that appear to be unreachable
  (statements occurring after unconditional return/break/throw/return/exit statements)

New Features (CLI, Configs)
+ Add config setting `prefer_narrowed_phpdoc_return_type` (See "New Features (CLI, Configs)),
  which will use only the phpdoc return types for inferences, if they're narrowed.
  This config is enabled by default, and requires `check_docblock_signature_return_type_match` to be enabled.

Bug Fixes
+ Work around notice about COMPILER_HALT_OFFSET on windows.
+ Fixes #462 : Fix type inferences for instanceof for checks with dynamic class names are provided.
  Valid class names are either a string or an instance of the class to check against.
  Warn if the class name is definitely invalid.
+ Fix false positives about undefined variables in isset()/empty() (Issue #1039)
  (Fixes bug introduced in Phan 0.9.3)
+ Fix false positive warnings about accessing protected methods from traits (Issue #1033)
  Act as though the class which used a trait is the place where the method was defined,
  so that method visibility checks work properly.
  Additionally, fix false positive warnings about visibility of method aliases from traits.
+ Warn about instantiation of class with inaccessible constructor (Issue #1043)
+ Fix rare uncaught exceptions (Various)
+ Make issues and plugin issues on properties consistently use suppressions from the plugin doc comment.

Changes In Emitted Issues
+ Improve `InvalidVariableIssetPlugin`. Change the names and messages for issue types.
  Emit `PhanPluginUndeclaredVariableInIsset` and `PhanPluginComplexVariableIsset`
  instead of `PhanUndeclaredVariable`.
  Stop erroneously warning about valid property fetches and checks of fields of superglobals.

0.8.5 Jul 11, 2017
------------------

### Backported from Phan 0.9.3

New Features (Analysis)
+ Automatically inherit `@param` and `@return` types from parent methods.
  This is controlled by the boolean config `inherit_phpdoc_types`, which is true by default.
  `analyze_signature_compatibility` must also be set to true (default is true) for this step to be performed.
+ Better analysis of calls to parent::__construct(). (Issue #852)
+ Warn with `PhanAccessOwnConstructor` if directly invoking self::__construct or static::__construct in some cases (partial).
+ Start analyzing the inside of for/while loops using the loop's condition (Issue #859)
  (Inferences may leak to outside of those loops. `do{} while(cond)` is not specially analyzed yet)
+ Improve analysis of types in expressions within compound conditions (Issue #847)
  (E.g. `if (is_array($x) && fn_expecting_array($x)) {...}`)
+ Evaluate the third part of a for loop with the context after the inner body is evaluated (Issue #477)
+ Emit `PhanUndeclaredVariableDim` if adding an array field to an undeclared variable. (Issue #841)
  Better analyze `list($var['field']) = values`
+ Improve accuracy of `PhanTypeMismatchDeclaredReturn` (Move the check to after parse phase is finished)
+ Enable `check_docblock_signature_return_type_match` and `check_docblock_signature_param_type_match` by default.
  Improve performance of those checks.
  Switch to checking individual types (of the union type) of the phpdoc types and emitting issues for each invalid part.
+ Create `PhanTypeMismatchDeclaredParam` (Move the check to after parse phase is finished)
  Also add config setting `prefer_narrowed_phpdoc_param_type` (See "New Features (CLI, Configs))
  This config is enabled by default.

  Also create `PhanTypeMismatchDeclaredParamNullable` when params such as `function foo(string $x = null)`
  are documented as the narrowed forms `@param null $x` or `@param string $x`.
  Those should be changed to either `string|null` or `?string`.
+ Detect undeclared return types at point of declaration, and emit `PhanUndeclaredTypeReturnType` (Issue #835)
+ Create `PhanParamSignaturePHPDocMismatch*` issue types, for mismatches between `@method` and real signature/other `@method` tag.
+ Create `PhanAccessWrongInheritanceCategory*` issue types to warn about classes extending a trait/interface instead of class, etc. (#873)
+ Create `PhanExtendsFinalClass*` issue types to warn about classes extending from final classes.
+ Create `PhanAccessOverridesFinalMethod*` issue types to warn about methods overriding final methods.
+ Create `PhanTypeMagicVoidWithReturn` to warn if `void` methods such as `__construct`, `__set`, etc return a value that would be ignored. (Issue #913)
+ Add check for `PhanTypeMissingReturn` within closures. Properly emit `PhanTypeMissingReturn` in functions/methods containing closures. (Issue #599)
+ Improved checking for `PhanUndeclaredVariable` in array keys and conditional conditions. (Issue #912)
+ Improved warnings and inferences about internal function references for functions such as `sort`, `preg_match` (Issue #871, #958)
  Phan is now aware of many internal functions which normally ignore the original values of references passed in (E.g. `preg_match`)
+ Properly when code attempts to access static/non-static properties as if they were non-static/static. (Issue #936)
+ Create `PhanCommentOverrideOnNonOverrideMethod` and `PhanCommentOverrideOnNonOverrideConstant`. (Issue #926)
  These issue types will be emitted if `@override` is part of doc comment of a method or class constant which doesn't override or implement anything.
  (`@Override` and `@phan-override` can also be used as aliases of `@override`. `@override` is not currently part of any phpdoc standard.)
  NOTE: in Phan 0.8, annotations on class constants can't be read from `php-ast`
+ Add `@phan-closure-scope`, which can be used to annotate closure definitions with the namespaced class it will be bound to (Issue #309, #590, #790)
  (E.g. if the intent was that Closure->bindTo or Closure->bind would be called to bind it to `\MyNS\MyClass` (or an instance of that class),
  then a closure could be declared as `/** @phan-closure-scope \MyNS\MyClass */ function() { $this->somePrivateMyClassMethod(); }`
+ Add `Closure` as a first class type, (Previously, closures were treated as `callable` in some places) (Issue #978)

New Features (CLI, Configs)
+ Create `check_docblock_signature_param_type_match` (similar to `check_docblock_signature_return_type_match`) config setting
  to enable warning if phpdoc types are incompatible with the real types. True(enabled) by default.

  Create `prefer_narrowed_phpdoc_param_type` config setting (True by default, requires `check_docblock_signature_return_type_match` to be enabled).
  When it is true, Phan will analyze each function using the phpdoc param types instead of the provided signature types 
  if the possible phpdoc types are narrower and compatible with the signature.
  (E.g. indicate that subclasses are expected over base classes, indicate that non-nullable is expected instead of nullable)
  This affects analysis both inside and outside the method.

  Aside: Phan currently defaults to preferring phpdoc type over real return type, and emits `PhanTypeMismatchDeclaredReturn` if the two are incompatible.
+ Create `enable_class_alias_support` config setting (disabled by default), which enables analyzing basic usage of class_alias. (Issue #586)
  Set it to true to enable it.
  NOTE: this is still experimental.
+ Warn to stderr about running Phan analysis with XDebug (Issue #116)
  The warning can be disabled by the Phan config setting `skip_slow_php_options_warning` to true.
+ Add a config setting 'scalar_implicit_partial' to allow moving away from 'scalar_implicit_cast' (Issue #541)
  This allows users to list out (and gradually remove) permitted scalar type casts.
+ Add `null_casts_as_array` and `array_casts_as_null` settings, which can be used while migrating away from `null_casts_as_any_type`.
  These will be checked if one of the types has a union type of `null`, as well as when checking if a nullable array can cast to a regular array.

Plugins

+ Redesign plugin system to be more efficient. (Issue #600)
  New plugins should extend `\Phan\PluginV2` and implement the interfaces for capabilities they need to have,
  such as `\Phan\PluginV2\AnalyzeClassCapability`.
  In the new plugin system, plugins will only be run when they need to (Phan no longer needs to invoke an empty method body).
  Old subclasses of `\Phan\Plugin\PluginImplementation` will continue to work, but will be less efficient.

Maintenance
+ Reduce memory usage by around 15% by using a more efficient representation of union types (PR #729).
  The optional extension https://github.com/runkit7/runkit_object_id can be installed to boost performance by around 10%.
+ Check method signatures compatibility against all overridden methods (e.g. interfaces with the same methods), not just the first ones (Issue #925)

Bug Fixes
+ Work around known bugs in current releases of two PECL extensions (Issue #888, #889)
+ Fix typo - Change `PhanParamSignatureRealMismatch` to `PhanParamSignatureRealMismatchReturnType`
+ Consistently exit with non-zero exit code if there are multiple processes, and any process failed to return valid results. (Issue #868)
+ Fixes #986 : PhanUndeclaredVariable used to fail to be emitted in some deeply nested expressions, such as `return $undefVar . 'suffix';`
+ Make Phan infer the return types of closures, both for closures invoked inline and closures declared then invoked later (Issue #564)
+ Phan now correctly analyze global functions for mismatches of phpdoc types and real parameter types.
  Previously, it wouldn't emit warnings for global functions, only for methods.
+ Don't add `mixed` to inferred union types of properties which already have non-empty phpdoc types. (Issue #512)
  mixed would just result in Phan failing to emit any types of issues.
+ When `simplify_ast` is true, simplify the ASTs parsed in the parse mode as well.
  Makes analysis consistent when `quick_mode` is false (AST nodes from the parse phase would also be used in the analysis phase)
+ Don't emit PhanTypeNonVarPassByRef on arguments that are function/method calls returning references. (Issue #236)
+ Emit PhanContextNotObject more reliably when not in class scope.

Backwards Incompatible Changes
+ Fix categories of some issue types, renumber error ids for the pylint error formatter to be unique and consistent.

0.8.4 Jun 13, 2017
------------------

### Backported from Phan 0.9.2

New Features (Analysis)
+ Add `PhanParamSignatureRealMismatch*` (e.g. `ParamSignatureRealMismatchTooManyRequiredParameters`),
  which ignores phpdoc types and imitates PHP's inheritance warning/error checks as closely as possible. (Issue #374)
  This has a much lower rate of false positives than `PhanParamSignatureMismatch`, which is based on Liskov Substitution Principle and also accounts for phpdoc types.
  (`PhanParamSignatureMismatch` continues to exist)
+ Create `PhanUndeclaredStaticProperty` (Issue #610)
  This is of higher severity than PhanUndeclaredProperty, because PHP 7 throws an Error.
  Also add `PhanAccessPropertyStaticAsNonStatic`
+ Supports magic instance/static `@method` annotations. (Issue #467)
  This is enabled by default.
+ Change the behavior of non-quick recursion (Affects emitted issues in large projects).
  Improve perfomance of non-quick analysis by checking for redundant analysis steps
  (E.g. calls from two different places passing the same union types for each parameter),
  continuing to recurse when passing by reference.
+ Support for checking for misuses of "@internal" annotations. Phan assumes this means it is internal to a namespace. (Issue #353)
  This checks properties, methods, class constants, and classes.
  (Adds `PhanAccessConstantInternal`, `PhanAccessClassInternal`, `PhanAccessClassConstantInternal`, `PhanAccessPropertyInternal`, `PhanAccessMethodInternal`)
  (The implementation may change)
+ Make conditionals such as `is_string` start applying to the condition in ternary operators (`$a ? $b : $c`)
+ Treat `resource`, `object`, and `mixed` as native types only when they occur in phpdoc.
  Outside of phpdoc (e.g. `$x instanceof resource`), analyze those names as if they were class names.
+ Emit low severity issues if Phan can't extract types from phpdoc,
  the phpdoc `@param` is out of sync with the code,
  or if the phpdoc annotation doesn't apply to an element type (Issue #778)
+ Allow inferring the type of variables from `===` conditionals such as `if ($x === true)`
+ Add issue type for non-abstract classes containing abstract methods from itself or its ancestors
  (`PhanClassContainsAbstractMethod`, `PhanClassContainsAbstractMethodInternal`)
+ Partial support for handling trait adaptations (`as`/`insteadof`) when using traits (Issue #312)
+ Start checking if uses of private/protected class methods *defined in a trait* are visible outside of that class.
  Before, Phan would always assume they were visible, to reduce false positives.
+ If Phan has inferred/been provided generic array types for a variable (e.g. `int[]`),
  then analysis of the code within `if (is_array($x))` will act as though the type is `int[]`.
  The checks `is_object` and `is_scalar` now also preserve known sub-types of the group of types.
  (If Phan isn't aware of any sub-types, it will infer the generic version, e.g. `object`)
+ Start checking if unanalyzable variable accesses such as `$$x` are very likely to be invalid or typos (e.g. $x is an object or array or null)
  Emit `PhanTypeSuspiciousIndirectVariable` if those are seen. (PR #809)
+ Add partial support for inferring the union types of the results of expressions such as `$x ^= 5` (e.g. in `foo($x ^= 5)`) (PR #809)
+ Thoroughly analyze the methods declared within traits,
  using only the information available within the trait. (Issue #800, PR #815)
  If new emitted issues are seen, users can (1) add abstract methods to traits, (2) add `@method` annotations, or (3) add `@suppress` annotations.

New Features (CLI, Configs)
+ (Linux/Unix only) Add Experimental Phan Daemon mode (PR #563 for Issue #22), which allows phan to run in the background, and accept TCP requests to analyze single files.
  (The implementation currently requires the `pcntl` extension, which does not in Windows)
  Server usage: `path/to/phan --daemonize-tcp-port 4846` (In the root directory of the project being analyzed)
  Client usage: `path/to/phan_client --daemonize-tcp-port 4846 -l src/file1.php [ -l src/file2.php ]`
+ Add `--color` CLI flag, with rudimentary unix terminal coloring for the plain text output formatter. (Issue #363)
  Color schemes are customizable with `color_scheme`, in the config file.
+ Add the `exclude_file_regex` config to exclude file paths based on a regular expression (e.g. tests or example files mixed with the codebase) (#635)
  The regular expression is run against the relative path within the project.
+ Add `--dump-parsed-file-list` option to print files which Phan would parse.
+ Add experimental `simplify_ast` config, to simplify the AST into a form which improves Phan's type inference.
  (E.g. handles some variable declarations within `if ()` statements.
   Infers that $x is a string for constructs such as `if (!is_string($x)) {return;} function_using_x($x);`)
  This is slow, and disabled by default.
+ Add `--include-analysis-file-list` option to define files that will be included in static analysis, to the exclusion of others.
+ Start emitting `PhanDeprecatedFunctionInternal` if an internal (to PHP) function/method is deprecated.
  (Phan emits `PhanUndeclaredFunction` if a function/method was removed; Functions deprecated in PHP 5.x were removed in 7.0)

Maintenance
+ Update function signature map to analyze `iterable` and `is_iterable` from php 7.1
  (is_iterable is ignored in phan 0.8)
+ Improve type inferences on functions with nullable default values.
+ Update miscellaneous new functions in php 7.1 standard library (e.g. `getenv`)

Bug Fixes
- Fix PhanTypeMismatchArgument, etc. for uses of `new static()`, static::CONST, etc in a method. (Issue #632)
- Fix uncaught exception when conditional node is a scalar (Issue #613)
- Existence of __get() no longer affects analyzing static properties. (Issue #610)
- Phan can now detect the declaration of constants relative to a `use`d namespace (Issue #509)
- Phan can now detect the declaration of functions relative to a `use`d namespace (Issue #510)
- Fix a bug where the JSON output printer accidentally escaped some output ("<"), causing invalid JSON.
- Fix a bug where a print/echo/method call erroneously marked methods/functions as having a return value. (Issue #811)
- Improve analysis of SimpleXMLElement (Issues #542, #539)
- Fix crash handling trait use aliases which change only the method's visibility (Issue #861)

Backwards Incompatible Changes
- Declarations of user-defined constants are now consistently
  analyzed in a case sensitive way.
  This may affect projects using `define(name, value, case_insensitive = true)`.
  Change the code being analyzed to exactly match the constant name in define())
 
### Backported from Phan 0.9.1

New Features (Analysis)
+ Conditions in `if(cond(A) && expr(A))` (e.g. `instanceof`, `is_string`, etc) now affect analysis of right hand side of `&&` (PR #540)
+ Add `PhanDeprecatedInterface` and `PhanDeprecatedTrait`, similar to `PhanDeprecatedClass`
+ Supports magic `@property` annotations, with aliases `@property-read` and @property-write`. (Issue #386)
  This is enabled by default.
  Also adds `@phan-forbid-undeclared-magic-properties` annotation,
  which will make Phan warn about undeclared properties if no real property or `@property` annotation exists.

New Features (CLI, Configs)
+ Add `--version` CLI flag
+ Move some rare CLI options from `--help` into `--extended-help`

Maintenance
+ Improved stability of analyzing phpdoc and real nullable types (Issue #567)
+ Fix type signatures Phan has for some internal methods.
+ Improve CLI `--progress-bar` tracking by printing 0% immediately.
+ Add Developer Certificate of Origin

Bug Fixes
+ Fix uncaught issue exception analyzing class constants (Issue #551)
+ Fix group use in ASTs
+ Fix false positives checking if native types can cast to/from nullable native types (Issue #567, #582)
+ Exit with non-zero exit code if an invalid CLI argument is passed to Phan

Backwards Incompatible Changes
+ Change the way that parameter's default values affect type inferences.
  (May now add to the union type or ignore default values. Used to always add the default value types)
  Add `@param` types if you encounter new issues.
  This was done to avoid false positives in cases such as `function foo($maybeArray = false)`
+ Increase minimum `ext-ast` version constraint to 0.1.4

### Backported from 0.9.0

The 0.9.x versions will be tracking syntax from PHP versions 7.1.x and is runnable on PHP 7.1+.
Please use version 0.8.x if you're using a version of PHP < 7.1.

New Features (Analysis)
+ Support php 7.1 class constant visibility
+ Support variadic phpdoc in `@param`, e.g. `@param string ...$args`
  Avoid ambiguity by emitting `PhanTypeMismatchVariadicComment` and `PhanTypeMismatchVariadicParam`.
+ Initial support for php 7.1 nullable types and void, both in phpdoc and real parameters.
+ Initial support for php 7.1 `iterable` type
+ Both conditions from `if(cond(A) && cond(B))` (e.g. `instanceof`, `is_string`, etc.) now affect analysis of the if element's block (PR #540)
+ Apply conditionals such as `is_string` to type guards in ternary operators (Issue #465)
+ Allow certain checks for removing null from Phan's inferred types, reducing false positives (E.g. `if(!is_null($x) && $x->method())`) (#518)
+ Incomplete support for specifying the class scope in which a closure will be used/bound  (#309)
+ Support `@return self` in class context

New Features (CLI, Configs)
+ Introduce `check_docblock_signature_return_type_match` config (slow, disabled by default)
  (Checks if the phpdoc types match up with declared return types)

Maintenance
+ Add Code of Conduct
+ Fix type signatures for some internal methods and internal class properties.

Bug Fixes
+ Allow asserting `object` is a specific object type without warning (Issue #516)
+ Fix bugs in analysis of varargs within a function(Issue #516)
+ Treat null defaults in functions and methods the same way (Issue #508)
  In both, add null defaults to the UnionType only if there's already another type.
  In both, add non-null defaults to the UnionType (Contains `mixed` if there weren't any explicit types)
+ Specially handle phpdoc type aliases such as `boolean` only in phpdoc (Issue #471)
  (Outside of phpdoc, it refers to a class with the name `boolean`)
+ Add some internal classes other than `stdClass` which are allowed to have dynamic, undeclared properties (Issue #433)
+ Fix assertion errors when passing references by reference (Issue #500)

Backwards Incompatible Changes
+ Requires newer `ext-ast` version (Must support version 35).

0.8.3 Jan 26, 2017
------------------

The 0.8.x versions will be tracking syntax from PHP versions 7.0.x and is runnable on PHP 7.0+.
Please use version 0.8.x if you're using a version of PHP < 7.1.
For best results, run version 0.8.x with PHP 7.0 if you are analyzing a codebase which normally runs on php <= 7.0 
(If php 7.1 is used, Phan will think that some new classes, methods, and functions exist or have different parameter lists because it gets this info from `Reflection`)

???<|MERGE_RESOLUTION|>--- conflicted
+++ resolved
@@ -1,6 +1,10 @@
 Phan NEWS
 
-<<<<<<< HEAD
+0.8.8 Sep 24, 2017
+------------------
+
+Switched package name from etsy/phan to phan/phan.
+
 0.8.7 Sep 24, 2017
 ------------------
 
@@ -8,24 +12,6 @@
 
 After a few more patch releases, Phan 0.8.x will switch from AST version 40 (php-ast 0.1.4+)
 to AST version 50 (0.1.5+).
-
-### Backported from Phan 0.9.5 (dev)
-=======
-24 Sep 2017, Phan 0.9.6
------------------------
->>>>>>> 95956d41
-
-Switched package name from etsy/phan to phan/phan.
-
-24 Sep 2017, Phan 0.9.5
------------------------
-
-Future releases (0.8.8+, 0.9.6+, 0.10.0+, etc.) will be published to phan/phan instead of etsy/phan on packagist.
-
-If you are using phan 0.9.x, it's recommended to switch to phan 0.10.0 releases
-(0.10.x depends on php-ast 0.1.5+ for AST version 50).
-Phan 0.9.x will be supported for only a few more patch versions.
-(and Phan 0.8.x will switch to AST version 50 after that)
 
 New Features(Analysis)
 + Check types of dimensions when using array access syntax (#406, #1093)
