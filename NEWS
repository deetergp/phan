Phan NEWS
<<<<<<< HEAD
=======

?? ??? 2017, Phan 0.9.4 (dev)
-----------------------

New Features (Analysis)
+ Check (the first 5) elements of returned arrays against the declared return union types, individually (Issue #935)
  (E.g. `/** @return int[] */ function foo() {return [2, "x"]; }` will now warn with `PhanTypeMismatchReturn` about returning `string[]`)
+ Check both sides of ternary conditionals against the declared return union types
  (E.g. `function foo($x) : int {return is_string($x) ? $x : 0; }` will now warn with `PhanTypeMismatchReturn`
  about returning a string).
+ Improved analysis of negations of conditions within ternary conditional operators and else/else if statements. (Issue #538)
  Support analysis of negation of the `||` operator. (E.g. `if (!(is_string($x) || is_int($x))) {...}`)
+ Make phan aware of blocks of code which will unconditionally throw or return. (Issue #308, #817, #996, #956)

  Don't infer variable types from blocks of code which unconditionally throw or return.

  Infer the negation of type assertions from if statements that unconditionally throw/return/break/continue 
  (E.g. `if (!is_string($x)) { return false; } functionUsingX($x);`)

  When checking if a variable is defined by all branches of an if statement, ignore branches which inconditionally throw/return/break/continue.
+ To reduce the false positives from analysis of the negation of type assertions,
  normalize nullable/boolean union types after analyzing code branches (E.g. if/else) affecting the types of those variables.
  (e.g. convert "bool|false|null" to "?bool")
+ Add a new plugin file `AlwaysReturnPlugin`. (Issue #996)
  This will add a stricter check that a function with a non-null return type *unconditionally* returns a value (or explicitly throws, or exit()s).
  Currently, Phan just checks if a function *may* return, or unconditionally throws.
+ Add a new plugin file `UnreachableCodePlugin` (in development).
  This will warn about statements that appear to be unreachable
  (statements occurring after unconditional return/break/throw/return/exit statements)

New Features (CLI, Configs)
+ Add config setting `prefer_narrowed_phpdoc_return_type` (See "New Features (CLI, Configs)),
  which will use only the phpdoc return types for inferences, if they're narrowed.
  This config is enabled by default, and requires `check_docblock_signature_return_type_match` to be enabled.

Bug Fixes
+ Work around notice about COMPILER_HALT_OFFSET on windows.
+ Fixes #462 : Fix type inferences for instanceof for checks with dynamic class names are provided.
  Valid class names are either a string or an instance of the class to check against.
  Warn if the class name is definitely invalid.
+ Fix false positives about undefined variables in isset()/empty() (Issue #1039)
  (Fixes bug introduced in Phan 0.9.3)
+ Fix false positive warnings about accessing protected methods from traits (Issue #1033)
  Act as though the class which used a trait is the place where the method was defined,
  so that method visibility checks work properly.
  Additionally, fix false positive warnings about visibility of method aliases from traits.
+ Warn about instantiation of class with inaccessible constructor (Issue #1043)

Changes In Emitted Issues
+ Improve `InvalidVariableIssetPlugin`. Change the names and messages for issue types.
  Emit `PhanPluginUndeclaredVariableInIsset` and `PhanPluginComplexVariableIsset`
  instead of `PhanUndeclaredVariable`.
  Stop erroneously warning about valid property fetches and checks of fields of superglobals.
>>>>>>> d5861da0

0.8.5 Jul 11, 2017
------------------

### Backported from Phan 0.9.3

New Features (Analysis)
+ Automatically inherit `@param` and `@return` types from parent methods.
  This is controlled by the boolean config `inherit_phpdoc_types`, which is true by default.
  `analyze_signature_compatibility` must also be set to true (default is true) for this step to be performed.
+ Better analysis of calls to parent::__construct(). (Issue #852)
+ Warn with `PhanAccessOwnConstructor` if directly invoking self::__construct or static::__construct in some cases (partial).
+ Start analyzing the inside of for/while loops using the loop's condition (Issue #859)
  (Inferences may leak to outside of those loops. `do{} while(cond)` is not specially analyzed yet)
+ Improve analysis of types in expressions within compound conditions (Issue #847)
  (E.g. `if (is_array($x) && fn_expecting_array($x)) {...}`)
+ Evaluate the third part of a for loop with the context after the inner body is evaluated (Issue #477)
+ Emit `PhanUndeclaredVariableDim` if adding an array field to an undeclared variable. (Issue #841)
  Better analyze `list($var['field']) = values`
+ Improve accuracy of `PhanTypeMismatchDeclaredReturn` (Move the check to after parse phase is finished)
+ Enable `check_docblock_signature_return_type_match` and `check_docblock_signature_param_type_match` by default.
  Improve performance of those checks.
  Switch to checking individual types (of the union type) of the phpdoc types and emitting issues for each invalid part.
+ Create `PhanTypeMismatchDeclaredParam` (Move the check to after parse phase is finished)
  Also add config setting `prefer_narrowed_phpdoc_param_type` (See "New Features (CLI, Configs))
  This config is enabled by default.

  Also create `PhanTypeMismatchDeclaredParamNullable` when params such as `function foo(string $x = null)`
  are documented as the narrowed forms `@param null $x` or `@param string $x`.
  Those should be changed to either `string|null` or `?string`.
+ Detect undeclared return types at point of declaration, and emit `PhanUndeclaredTypeReturnType` (Issue #835)
+ Create `PhanParamSignaturePHPDocMismatch*` issue types, for mismatches between `@method` and real signature/other `@method` tag.
+ Create `PhanAccessWrongInheritanceCategory*` issue types to warn about classes extending a trait/interface instead of class, etc. (#873)
+ Create `PhanExtendsFinalClass*` issue types to warn about classes extending from final classes.
+ Create `PhanAccessOverridesFinalMethod*` issue types to warn about methods overriding final methods.
+ Create `PhanTypeMagicVoidWithReturn` to warn if `void` methods such as `__construct`, `__set`, etc return a value that would be ignored. (Issue #913)
+ Add check for `PhanTypeMissingReturn` within closures. Properly emit `PhanTypeMissingReturn` in functions/methods containing closures. (Issue #599)
+ Improved checking for `PhanUndeclaredVariable` in array keys and conditional conditions. (Issue #912)
+ Improved warnings and inferences about internal function references for functions such as `sort`, `preg_match` (Issue #871, #958)
  Phan is now aware of many internal functions which normally ignore the original values of references passed in (E.g. `preg_match`)
+ Properly when code attempts to access static/non-static properties as if they were non-static/static. (Issue #936)
+ Create `PhanCommentOverrideOnNonOverrideMethod` and `PhanCommentOverrideOnNonOverrideConstant`. (Issue #926)
  These issue types will be emitted if `@override` is part of doc comment of a method or class constant which doesn't override or implement anything.
  (`@Override` and `@phan-override` can also be used as aliases of `@override`. `@override` is not currently part of any phpdoc standard.)
  NOTE: in Phan 0.8, annotations on class constants can't be read from `php-ast`
+ Add `@phan-closure-scope`, which can be used to annotate closure definitions with the namespaced class it will be bound to (Issue #309, #590, #790)
  (E.g. if the intent was that Closure->bindTo or Closure->bind would be called to bind it to `\MyNS\MyClass` (or an instance of that class),
  then a closure could be declared as `/** @phan-closure-scope \MyNS\MyClass */ function() { $this->somePrivateMyClassMethod(); }`
+ Add `Closure` as a first class type, (Previously, closures were treated as `callable` in some places) (Issue #978)

New Features (CLI, Configs)
+ Create `check_docblock_signature_param_type_match` (similar to `check_docblock_signature_return_type_match`) config setting
  to enable warning if phpdoc types are incompatible with the real types. True(enabled) by default.

  Create `prefer_narrowed_phpdoc_param_type` config setting (True by default, requires `check_docblock_signature_return_type_match` to be enabled).
  When it is true, Phan will analyze each function using the phpdoc param types instead of the provided signature types 
  if the possible phpdoc types are narrower and compatible with the signature.
  (E.g. indicate that subclasses are expected over base classes, indicate that non-nullable is expected instead of nullable)
  This affects analysis both inside and outside the method.

  Aside: Phan currently defaults to preferring phpdoc type over real return type, and emits `PhanTypeMismatchDeclaredReturn` if the two are incompatible.
+ Create `enable_class_alias_support` config setting (disabled by default), which enables analyzing basic usage of class_alias. (Issue #586)
  Set it to true to enable it.
  NOTE: this is still experimental.
+ Warn to stderr about running Phan analysis with XDebug (Issue #116)
  The warning can be disabled by the Phan config setting `skip_slow_php_options_warning` to true.
+ Add a config setting 'scalar_implicit_partial' to allow moving away from 'scalar_implicit_cast' (Issue #541)
  This allows users to list out (and gradually remove) permitted scalar type casts.
+ Add `null_casts_as_array` and `array_casts_as_null` settings, which can be used while migrating away from `null_casts_as_any_type`.
  These will be checked if one of the types has a union type of `null`, as well as when checking if a nullable array can cast to a regular array.

Plugins

+ Redesign plugin system to be more efficient. (Issue #600)
  New plugins should extend `\Phan\PluginV2` and implement the interfaces for capabilities they need to have,
  such as `\Phan\PluginV2\AnalyzeClassCapability`.
  In the new plugin system, plugins will only be run when they need to (Phan no longer needs to invoke an empty method body).
  Old subclasses of `\Phan\Plugin\PluginImplementation` will continue to work, but will be less efficient.

Maintenance
+ Reduce memory usage by around 15% by using a more efficient representation of union types (PR #729).
  The optional extension https://github.com/runkit7/runkit_object_id can be installed to boost performance by around 10%.
+ Check method signatures compatibility against all overridden methods (e.g. interfaces with the same methods), not just the first ones (Issue #925)

Bug Fixes
+ Work around known bugs in current releases of two PECL extensions (Issue #888, #889)
+ Fix typo - Change `PhanParamSignatureRealMismatch` to `PhanParamSignatureRealMismatchReturnType`
+ Consistently exit with non-zero exit code if there are multiple processes, and any process failed to return valid results. (Issue #868)
+ Fixes #986 : PhanUndeclaredVariable used to fail to be emitted in some deeply nested expressions, such as `return $undefVar . 'suffix';`
+ Make Phan infer the return types of closures, both for closures invoked inline and closures declared then invoked later (Issue #564)
+ Phan now correctly analyze global functions for mismatches of phpdoc types and real parameter types.
  Previously, it wouldn't emit warnings for global functions, only for methods.
+ Don't add `mixed` to inferred union types of properties which already have non-empty phpdoc types. (Issue #512)
  mixed would just result in Phan failing to emit any types of issues.
+ When `simplify_ast` is true, simplify the ASTs parsed in the parse mode as well.
  Makes analysis consistent when `quick_mode` is false (AST nodes from the parse phase would also be used in the analysis phase)
+ Don't emit PhanTypeNonVarPassByRef on arguments that are function/method calls returning references. (Issue #236)
+ Emit PhanContextNotObject more reliably when not in class scope.

Backwards Incompatible Changes
+ Fix categories of some issue types, renumber error ids for the pylint error formatter to be unique and consistent.

0.8.4 Jun 13, 2017
------------------

### Backported from Phan 0.9.2

New Features (Analysis)
+ Add `PhanParamSignatureRealMismatch*` (e.g. `ParamSignatureRealMismatchTooManyRequiredParameters`),
  which ignores phpdoc types and imitates PHP's inheritance warning/error checks as closely as possible. (Issue #374)
  This has a much lower rate of false positives than `PhanParamSignatureMismatch`, which is based on Liskov Substitution Principle and also accounts for phpdoc types.
  (`PhanParamSignatureMismatch` continues to exist)
+ Create `PhanUndeclaredStaticProperty` (Issue #610)
  This is of higher severity than PhanUndeclaredProperty, because PHP 7 throws an Error.
  Also add `PhanAccessPropertyStaticAsNonStatic`
+ Supports magic instance/static `@method` annotations. (Issue #467)
  This is enabled by default.
+ Change the behavior of non-quick recursion (Affects emitted issues in large projects).
  Improve perfomance of non-quick analysis by checking for redundant analysis steps
  (E.g. calls from two different places passing the same union types for each parameter),
  continuing to recurse when passing by reference.
+ Support for checking for misuses of "@internal" annotations. Phan assumes this means it is internal to a namespace. (Issue #353)
  This checks properties, methods, class constants, and classes.
  (Adds `PhanAccessConstantInternal`, `PhanAccessClassInternal`, `PhanAccessClassConstantInternal`, `PhanAccessPropertyInternal`, `PhanAccessMethodInternal`)
  (The implementation may change)
+ Make conditionals such as `is_string` start applying to the condition in ternary operators (`$a ? $b : $c`)
+ Treat `resource`, `object`, and `mixed` as native types only when they occur in phpdoc.
  Outside of phpdoc (e.g. `$x instanceof resource`), analyze those names as if they were class names.
+ Emit low severity issues if Phan can't extract types from phpdoc,
  the phpdoc `@param` is out of sync with the code,
  or if the phpdoc annotation doesn't apply to an element type (Issue #778)
+ Allow inferring the type of variables from `===` conditionals such as `if ($x === true)`
+ Add issue type for non-abstract classes containing abstract methods from itself or its ancestors
  (`PhanClassContainsAbstractMethod`, `PhanClassContainsAbstractMethodInternal`)
+ Partial support for handling trait adaptations (`as`/`insteadof`) when using traits (Issue #312)
+ Start checking if uses of private/protected class methods *defined in a trait* are visible outside of that class.
  Before, Phan would always assume they were visible, to reduce false positives.
+ If Phan has inferred/been provided generic array types for a variable (e.g. `int[]`),
  then analysis of the code within `if (is_array($x))` will act as though the type is `int[]`.
  The checks `is_object` and `is_scalar` now also preserve known sub-types of the group of types.
  (If Phan isn't aware of any sub-types, it will infer the generic version, e.g. `object`)
+ Start checking if unanalyzable variable accesses such as `$$x` are very likely to be invalid or typos (e.g. $x is an object or array or null)
  Emit `PhanTypeSuspiciousIndirectVariable` if those are seen. (PR #809)
+ Add partial support for inferring the union types of the results of expressions such as `$x ^= 5` (e.g. in `foo($x ^= 5)`) (PR #809)
+ Thoroughly analyze the methods declared within traits,
  using only the information available within the trait. (Issue #800, PR #815)
  If new emitted issues are seen, users can (1) add abstract methods to traits, (2) add `@method` annotations, or (3) add `@suppress` annotations.

New Features (CLI, Configs)
+ (Linux/Unix only) Add Experimental Phan Daemon mode (PR #563 for Issue #22), which allows phan to run in the background, and accept TCP requests to analyze single files.
  (The implementation currently requires the `pcntl` extension, which does not in Windows)
  Server usage: `path/to/phan --daemonize-tcp-port 4846` (In the root directory of the project being analyzed)
  Client usage: `path/to/phan_client --daemonize-tcp-port 4846 -l src/file1.php [ -l src/file2.php ]`
+ Add `--color` CLI flag, with rudimentary unix terminal coloring for the plain text output formatter. (Issue #363)
  Color schemes are customizable with `color_scheme`, in the config file.
+ Add the `exclude_file_regex` config to exclude file paths based on a regular expression (e.g. tests or example files mixed with the codebase) (#635)
  The regular expression is run against the relative path within the project.
+ Add `--dump-parsed-file-list` option to print files which Phan would parse.
+ Add experimental `simplify_ast` config, to simplify the AST into a form which improves Phan's type inference.
  (E.g. handles some variable declarations within `if ()` statements.
   Infers that $x is a string for constructs such as `if (!is_string($x)) {return;} function_using_x($x);`)
  This is slow, and disabled by default.
+ Add `--include-analysis-file-list` option to define files that will be included in static analysis, to the exclusion of others.
+ Start emitting `PhanDeprecatedFunctionInternal` if an internal (to PHP) function/method is deprecated.
  (Phan emits `PhanUndeclaredFunction` if a function/method was removed; Functions deprecated in PHP 5.x were removed in 7.0)

Maintenance
+ Update function signature map to analyze `iterable` and `is_iterable` from php 7.1
+ Improve type inferences on functions with nullable default values.
+ Update miscellaneous new functions in php 7.1 standard library (e.g. `getenv`)

Bug Fixes
- Fix PhanTypeMismatchArgument, etc. for uses of `new static()`, static::CONST, etc in a method. (Issue #632)
- Fix uncaught exception when conditional node is a scalar (Issue #613)
- Existence of __get() no longer affects analyzing static properties. (Issue #610)
- Phan can now detect the declaration of constants relative to a `use`d namespace (Issue #509)
- Phan can now detect the declaration of functions relative to a `use`d namespace (Issue #510)
- Fix a bug where the JSON output printer accidentally escaped some output ("<"), causing invalid JSON.
- Fix a bug where a print/echo/method call erroneously marked methods/functions as having a return value. (Issue #811)
- Improve analysis of SimpleXMLElement (Issues #542, #539)
- Fix crash handling trait use aliases which change only the method's visibility (Issue #861)

Backwards Incompatible Changes
- Declarations of user-defined constants are now consistently
  analyzed in a case sensitive way.
  This may affect projects using `define(name, value, case_insensitive = true)`.
  Change the code being analyzed to exactly match the constant name in define())
 
### Backported from Phan 0.9.1

New Features (Analysis)
+ Conditions in `if(cond(A) && expr(A))` (e.g. `instanceof`, `is_string`, etc) now affect analysis of right hand side of `&&` (PR #540)
+ Add `PhanDeprecatedInterface` and `PhanDeprecatedTrait`, similar to `PhanDeprecatedClass`
+ Supports magic `@property` annotations, with aliases `@property-read` and @property-write`. (Issue #386)
  This is enabled by default.
  Also adds `@phan-forbid-undeclared-magic-properties` annotation,
  which will make Phan warn about undeclared properties if no real property or `@property` annotation exists.

New Features (CLI, Configs)
+ Add `--version` CLI flag
+ Move some rare CLI options from `--help` into `--extended-help`

Maintenance
+ Improved stability of analyzing phpdoc and real nullable types (Issue #567)
+ Fix type signatures Phan has for some internal methods.
+ Improve CLI `--progress-bar` tracking by printing 0% immediately.
+ Add Developer Certificate of Origin

Bug Fixes
+ Fix uncaught issue exception analyzing class constants (Issue #551)
+ Fix group use in ASTs
+ Fix false positives checking if native types can cast to/from nullable native types (Issue #567, #582)
+ Exit with non-zero exit code if an invalid CLI argument is passed to Phan

Backwards Incompatible Changes
+ Change the way that parameter's default values affect type inferences.
  (May now add to the union type or ignore default values. Used to always add the default value types)
  Add `@param` types if you encounter new issues.
  This was done to avoid false positives in cases such as `function foo($maybeArray = false)`
+ Increase minimum `ext-ast` version constraint to 0.1.4

### Backported from 0.9.0

The 0.9.x versions will be tracking syntax from PHP versions 7.1.x and is runnable on PHP 7.1+.
Please use version 0.8.x if you're using a version of PHP < 7.1.

New Features (Analysis)
+ Support php 7.1 class constant visibility
+ Support variadic phpdoc in `@param`, e.g. `@param string ...$args`
  Avoid ambiguity by emitting `PhanTypeMismatchVariadicComment` and `PhanTypeMismatchVariadicParam`.
+ Initial support for php 7.1 nullable types and void, both in phpdoc and real parameters.
+ Initial support for php 7.1 `iterable` type
+ Both conditions from `if(cond(A) && cond(B))` (e.g. `instanceof`, `is_string`, etc.) now affect analysis of the if element's block (PR #540)
+ Apply conditionals such as `is_string` to type guards in ternary operators (Issue #465)
+ Allow certain checks for removing null from Phan's inferred types, reducing false positives (E.g. `if(!is_null($x) && $x->method())`) (#518)
+ Incomplete support for specifying the class scope in which a closure will be used/bound  (#309)
+ Support `@return self` in class context

New Features (CLI, Configs)
+ Introduce `check_docblock_signature_return_type_match` config (slow, disabled by default)
  (Checks if the phpdoc types match up with declared return types)

Maintenance
+ Add Code of Conduct
+ Fix type signatures for some internal methods and internal class properties.

Bug Fixes
+ Allow asserting `object` is a specific object type without warning (Issue #516)
+ Fix bugs in analysis of varargs within a function(Issue #516)
+ Treat null defaults in functions and methods the same way (Issue #508)
  In both, add null defaults to the UnionType only if there's already another type.
  In both, add non-null defaults to the UnionType (Contains `mixed` if there weren't any explicit types)
+ Specially handle phpdoc type aliases such as `boolean` only in phpdoc (Issue #471)
  (Outside of phpdoc, it refers to a class with the name `boolean`)
+ Add some internal classes other than `stdClass` which are allowed to have dynamic, undeclared properties (Issue #433)
+ Fix assertion errors when passing references by reference (Issue #500)

Backwards Incompatible Changes
+ Requires newer `ext-ast` version (Must support version 35).

0.8.3 Jan 26, 2017
------------------

The 0.8.x versions will be tracking syntax from PHP versions 7.0.x and is runnable on PHP 7.0+.
Please use version 0.8.x if you're using a version of PHP < 7.1.
For best results, run version 0.8.x with PHP 7.0 if you are analyzing a codebase which normally runs on php <= 7.0 
(If php 7.1 is used, Phan will think that some new classes, methods, and functions exist or have different parameter lists because it gets this info from `Reflection`)

???<|MERGE_RESOLUTION|>--- conflicted
+++ resolved
@@ -1,9 +1,9 @@
 Phan NEWS
-<<<<<<< HEAD
-=======
-
-?? ??? 2017, Phan 0.9.4 (dev)
------------------------
+
+0.8.5 Aug 15, 2017 (dev)
+------------------
+
+### Backported from Phan 0.9.4
 
 New Features (Analysis)
 + Check (the first 5) elements of returned arrays against the declared return union types, individually (Issue #935)
@@ -54,7 +54,6 @@
   Emit `PhanPluginUndeclaredVariableInIsset` and `PhanPluginComplexVariableIsset`
   instead of `PhanUndeclaredVariable`.
   Stop erroneously warning about valid property fetches and checks of fields of superglobals.
->>>>>>> d5861da0
 
 0.8.5 Jul 11, 2017
 ------------------
