<?php declare(strict_types=1);
namespace Phan;

use Phan\Output\Collector\BufferingCollector;
use Phan\Output\Filter\CategoryIssueFilter;
use Phan\Output\Filter\ChainedIssueFilter;
use Phan\Output\Filter\FileIssueFilter;
use Phan\Output\Filter\MinimumSeverityFilter;
use Phan\Output\PrinterFactory;
use Symfony\Component\Console\Output\ConsoleOutput;
use Symfony\Component\Console\Output\OutputInterface;
use Symfony\Component\Console\Output\StreamOutput;

class CLI
{
    /**
     * This should be updated to x.y.z-dev after every release, and x.y.z before a release.
     */
<<<<<<< HEAD
    const PHAN_VERSION = '0.8.5-dev';
=======
    const PHAN_VERSION = '0.9.3';
>>>>>>> bd14e1ce

    /**
     * @var OutputInterface
     */
    private $output;

    /**
     * @return OutputInterface
     */
    public function getOutput():OutputInterface
    {
        return $this->output;
    }

    /**
     * @var string[]
     * The set of file names to analyze
     */
    private $file_list = [];

    /**
     * @var bool
     * Set to true to ignore all files and directories
     * added by means other than -file-list-only on the CLI
     */
    private $file_list_only = false;

    /**
     * @var string|null
     * A possibly null path to the config file to load
     */
    private $config_file = null;

    /**
     * Create and read command line arguments, configuring
     * \Phan\Config as a side effect.
     */
    public function __construct()
    {
        global $argv;

        // Parse command line args
        // still available: g,n,t,u,w
        $opts = getopt(
            "f:m:o:c:k:aeqbr:pid:3:y:l:xj:zhvs:",
            [
                'backward-compatibility-checks',
                'color',
                'dead-code-detection',
                'directory:',
                'dump-ast',
                'dump-parsed-file-list',
                'dump-signatures-file:',
                'exclude-directory-list:',
                'exclude-file:',
                'include-analysis-file-list:',
                'file-list-only:',
                'file-list:',
                'help',
                'ignore-undeclared',
                'minimum-severity:',
                'output-mode:',
                'output:',
                'parent-constructor-required:',
                'progress-bar',
                'project-root-directory:',
                'quick',
                'version',
                'processes:',
                'config-file:',
                'signature-compatibility',
                'print-memory-usage-summary',
                'markdown-issue-messages',
                'disable-plugins',
                'daemonize-socket:',
                'daemonize-tcp-port:',
                'extended-help',
            ]
        );

        if (\array_key_exists('extended-help', $opts ?? [])) {
            $this->usage('', EXIT_SUCCESS, true);  // --help prints help and calls exit(0)
        }
        if (\array_key_exists('h', $opts ?? []) || \array_key_exists('help', $opts ?? [])) {
            $this->usage();  // --help prints help and calls exit(0)
        }
        if (\array_key_exists('v', $opts ?? []) || \array_key_exists('version', $opts ?? [])) {
            printf("Phan %s\n", self::PHAN_VERSION);
            exit(EXIT_SUCCESS);
        }

        // Determine the root directory of the project from which
        // we root all relative paths passed in as args
        Config::setProjectRootDirectory(
            $opts['d'] ?? $opts['project-root-directory'] ?? getcwd()
        );

        // Before reading the config, check for an override on
        // the location of the config file path.
        if (isset($opts['k'])) {
            $this->config_file = $opts['k'];
        } else if (isset($opts['config-file'])) {
            $this->config_file = $opts['config-file'];
        }

        // Now that we have a root directory, attempt to read a
        // configuration file `.phan/config.php` if it exists
        $this->maybeReadConfigFile();

        $this->output = new ConsoleOutput();
        $factory = new PrinterFactory();
        $printer_type = 'text';
        $minimum_severity = Config::getValue('minimum_severity');
        $mask = -1;

        foreach ($opts ?? [] as $key => $value) {
            switch ($key) {
                case 'r':
                case 'file-list-only':
                    // Mark it so that we don't load files through
                    // other mechanisms.
                    $this->file_list_only = true;

                    // Empty out the file list
                    $this->file_list = [];

                    // Intentionally fall through to load the
                    // file list
                case 'f':
                case 'file-list':
                    $file_list = \is_array($value) ? $value : [$value];
                    foreach ($file_list as $file_name) {
                        $file_path = Config::projectPath($file_name);
                        if (is_file($file_path) && is_readable($file_path)) {
                            /** @var string[] */
                            $this->file_list = array_merge(
                                $this->file_list,
                                file(Config::projectPath($file_name), FILE_IGNORE_NEW_LINES|FILE_SKIP_EMPTY_LINES)
                            );
                        } else {
                            error_log("Unable to read file $file_path");
                        }
                    }
                    break;
                case 'l':
                case 'directory':
                    if (!$this->file_list_only) {
                        $directory_list = \is_array($value) ? $value : [$value];
                        foreach ($directory_list as $directory_name) {
                            $this->file_list = array_merge(
                                $this->file_list,
                                $this->directoryNameToFileList(
                                    $directory_name
                                )
                            );
                        }
                    }
                    break;
                case 'k':
                case 'config-file':
                    break;
                case 'm':
                case 'output-mode':
                    if (!in_array($value, $factory->getTypes(), true)) {
                        $this->usage(
                            sprintf(
                                'Unknown output mode "%s". Known values are [%s]',
                                $value,
                                implode(',', $factory->getTypes())
                            ),
                            EXIT_FAILURE
                        );
                    }

                    $printer_type = $value;
                    break;
                case 'c':
                case 'parent-constructor-required':
                    Config::setValue('parent_constructor_required', explode(',', $value));
                    break;
                case 'q':
                case 'quick':
                    Config::setValue('quick_mode', true);
                    break;
                case 'b':
                case 'backward-compatibility-checks':
                    Config::setValue('backward_compatibility_checks', true);
                    break;
                case 'p':
                case 'progress-bar':
                    Config::setValue('progress_bar', true);
                    break;
                case 'a':
                case 'dump-ast':
                    Config::setValue('dump_ast', true);
                    break;
                case 'dump-parsed-file-list':
                    Config::setValue('dump_parsed_file_list', true);
                    break;
                case 'dump-signatures-file':
                    Config::setValue('dump_signatures_file', $value);
                    break;
                case 'o':
                case 'output':
                    $this->output = new StreamOutput(fopen($value, 'w'));
                    break;
                case 'i':
                case 'ignore-undeclared':
                    $mask ^= Issue::CATEGORY_UNDEFINED;
                    break;
                case '3':
                case 'exclude-directory-list':
                    Config::setValue('exclude_analysis_directory_list', explode(',', $value));
                    break;
                case 'exclude-file':
                    Config::setValue('exclude_file_list', array_merge(
                        Config::getValue('exclude_file_list'),
                        \is_array($value) ? $value : [$value]
                    ));
                    break;
                case 'include-analysis-file-list':
                    Config::setValue('include_analysis_file_list', explode(',', $value));
                    break;
                case 'j':
                case 'processes':
                    Config::setValue('processes', (int)$value);
                    break;
                case 'z':
                case 'signature-compatibility':
                    Config::setValue('analyze_signature_compatibility', (bool)$value);
                    break;
                case 'y':
                case 'minimum-severity':
                    $minimum_severity = (int)$value;
                    break;
                case 'd':
                case 'project-root-directory':
                    // We handle this flag before parsing options so
                    // that we can get the project root directory to
                    // base other config flags values on
                    break;
                case 'disable-plugins':
                    // Slightly faster, e.g. for daemon mode with lowest latency (along with --quick).
                    Config::setValue('plugins', []);
                    break;
                case 's':
                case 'daemonize-socket':
                    $this->checkCanDaemonize('unix');
                    $socket_dirname = realpath(dirname($value));
                    if (!file_exists($socket_dirname) || !is_dir($socket_dirname)) {
                        $msg = sprintf('Requested to create unix socket server in %s, but folder %s does not exist', json_encode($value), json_encode($socket_dirname));
                        $this->usage($msg, 1);
                    } else {
                        Config::setValue('daemonize_socket', $value);  // Daemonize. Assumes the file list won't change. Accepts requests over a Unix socket, or some other IPC mechanism.
                    }
                    break;
                    // TODO: HTTP server binding to 127.0.0.1, daemonize-port.
                case 'daemonize-tcp-port':
                    $this->checkCanDaemonize('tcp');
                    if (strcasecmp($value, 'default') === 0) {
                        $port = 4846;
                    } else {
                        $port = filter_var($value, FILTER_VALIDATE_INT);
                    }
                    if ($port >= 1024 && $port <= 65535) {
                        Config::setValue('daemonize_tcp_port', $port);
                    } else {
                        $this->usage("daemonize-tcp-port must be the string 'default' or a value between 1024 and 65535, got '$value'", 1);
                    }
                    break;
                case 'x':
                case 'dead-code-detection':
                    Config::setValue('dead_code_detection', true);
                    break;
                case 'print-memory-usage-summary':
                    Config::setValue('print_memory_usage_summary', true);
                    break;
                case 'markdown-issue-messages':
                    Config::setValue('markdown_issue_messages', true);
                    break;
                case 'color':
                    Config::setValue('color_issue_messages', true);
                    break;
                default:
                    $this->usage("Unknown option '-$key'", EXIT_FAILURE);
                    break;
            }
        }

        $printer = $factory->getPrinter($printer_type, $this->output);
        $filter  = new ChainedIssueFilter([
            new FileIssueFilter(new Phan()),
            new MinimumSeverityFilter($minimum_severity),
            new CategoryIssueFilter($mask)
        ]);
        $collector = new BufferingCollector($filter);

        Phan::setPrinter($printer);
        Phan::setIssueCollector($collector);

        $pruneargv = array();
        foreach ($opts ?? [] as $opt => $value) {
            foreach ($argv as $key => $chunk) {
                $regex = '/^'. (isset($opt[1]) ? '--' : '-') . $opt . '/';

                if (($chunk == $value
                    || (\is_array($value) && in_array($chunk, $value))
                    )
                    && $argv[$key-1][0] == '-'
                    || preg_match($regex, $chunk)
                ) {
                    array_push($pruneargv, $key);
                }
            }
        }

        while ($key = array_pop($pruneargv)) {
            unset($argv[$key]);
        }

        foreach ($argv as $arg) {
            if ($arg[0]=='-') {
                $this->usage("Unknown option '{$arg}'", EXIT_FAILURE);
            }
        }

        if (!$this->file_list_only) {
            // Merge in any remaining args on the CLI
            $this->file_list = array_merge(
                $this->file_list,
                array_slice($argv, 1)
            );

            // Merge in any files given in the config
            /** @var string[] */
            $this->file_list = array_merge(
                $this->file_list,
                Config::getValue('file_list')
            );

            // Merge in any directories given in the config
            foreach (Config::getValue('directory_list') as $directory_name) {
                $this->file_list = array_merge(
                    $this->file_list,
                    $this->directoryNameToFileList($directory_name)
                );
            }

            // Don't scan anything twice
            $this->file_list = array_unique($this->file_list);
        }

        // Exclude any files that should be excluded from
        // parsing and analysis (not read at all)
        if (count(Config::getValue('exclude_file_list')) > 0) {
            $exclude_file_set = [];
            foreach (Config::getValue('exclude_file_list') as $file) {
                $exclude_file_set[$file] = true;
            }

            $this->file_list = array_filter($this->file_list,
                function(string $file) use ($exclude_file_set) : bool {
                    return empty($exclude_file_set[$file]);
                }
            );
        }

        // We can't run dead code detection on multiple cores because
        // we need to update reference lists in a globally accessible
        // way during analysis. With our parallelization mechanism, there
        // is no shared state between processes, making it impossible to
        // have a complete set of reference lists.
        \assert(Config::getValue('processes') === 1
            || !Config::getValue('dead_code_detection'),
            "We cannot run dead code detection on more than one core.");
    }

    /** @return void - exits on usage error */
    private function checkCanDaemonize(string $protocol) {
        $opt = $protocol === 'unix' ? '--daemonize-socket' : '--daemonize-tcp-port';
        if (!in_array($protocol, stream_get_transports())) {
            $this->usage("The $protocol:///path/to/file schema is not supported on this system, cannot create a daemon with $opt", 1);
        }
        if (!function_exists('pcntl_fork')) {
            $this->usage("The pcntl extension is not available to fork a new process, so $opt will not be able to create workers to respond to requests.", 1);
        }
        if (Config::getValue('daemonize_socket') || Config::getValue('daemonize_tcp_port')) {
            $this->usage('Can specify --daemonize-socket or --daemonize-tcp-port only once', 1);
        }
    }

    /**
     * @return string[]
     * Get the set of files to analyze
     */
    public function getFileList() : array
    {
        return $this->file_list;
    }

    // FIXME: If I stop using defined() in UnionTypeVisitor,
    // this will warn about the undefined constant EXIT_SUCCESS when a
    // user-defined constant is used in parse phase in a function declaration
    private function usage(string $msg = '', int $exit_code = EXIT_SUCCESS, bool $print_extended_help = false)
    {
        global $argv;

        if (!empty($msg)) {
            echo "$msg\n";
        }

        echo <<<EOB
Usage: {$argv[0]} [options] [files...]
 -f, --file-list <filename>
  A file containing a list of PHP files to be analyzed

 -l, --directory <directory>
  A directory that should be parsed for class and
  method information. After excluding the directories
  defined in --exclude-directory-list, the remaining
  files will be statically analyzed for errors.

  Thus, both first-party and third-party code being used by
  your application should be included in this list.

  You may include multiple `--directory DIR` options.

 --exclude-file <file>
  A file that should not be parsed or analyzed (or read
  at all). This is useful for excluding hopelessly
  unanalyzable files.

 -3, --exclude-directory-list <dir_list>
  A comma-separated list of directories that defines files
  that will be excluded from static analysis, but whose
  class and method information should be included.

  Generally, you'll want to include the directories for
  third-party code (such as "vendor/") in this list.

 --include-analysis-file-list <file_list>
  A comma-separated list of files that will be included in
  static analysis. All others won't be analyzed.

  This is primarily intended for performing standalone
  incremental analysis.

 -d, --project-root-directory
  Hunt for a directory named .phan in the current or parent
  directory and read configuration file config.php from that
  path.

 -r, --file-list-only
  A file containing a list of PHP files to be analyzed to the
  exclusion of any other directories or files passed in. This
  is unlikely to be useful.

 -k, --config-file
  A path to a config file to load (instead of the default of
  .phan/config.php).

 -m <mode>, --output-mode
  Output mode from 'text', 'json', 'csv', 'codeclimate', 'checkstyle', or 'pylint'

 -o, --output <filename>
  Output filename

 --color
  Add colors to the outputted issues. Tested for Unix, recommended for only the default --output-mode ('text')

 -p, --progress-bar
  Show progress bar

 -q, --quick
  Quick mode - doesn't recurse into all function calls

 -b, --backward-compatibility-checks
  Check for potential PHP 5 -> PHP 7 BC issues

 -i, --ignore-undeclared
  Ignore undeclared functions and classes

 -y, --minimum-severity <level in {0,5,10}>
  Minimum severity level (low=0, normal=5, critical=10) to report.
  Defaults to 0.

 -c, --parent-constructor-required
  Comma-separated list of classes that require
  parent::__construct() to be called

 -x, --dead-code-detection
  Emit issues for classes, methods, functions, constants and
  properties that are probably never referenced and can
  possibly be removed.

 -j, --processes <int>
  The number of parallel processes to run during the analysis
  phase. Defaults to 1.

 -z, --signature-compatibility
  Analyze signatures for methods that are overrides to ensure
  compatibility with what they're overriding.

 -s, --daemonize-socket </path/to/file.sock>
  Unix socket for Phan to listen for requests on, in daemon mode.

 --daemonize-tcp-port <default|1024-65535>
  TCP port for Phan to listen for JSON requests on, in daemon mode.
  (e.g. 'default', which is an alias for port 4846.)

 -v, --version
  Print phan's version number

 -h, --help
  This help information

 --extended-help
  This help information, plus less commonly used flags

EOB;
        if ($print_extended_help) {
            echo <<<EOB

Extended help:
 -a, --dump-ast
  Emit an AST for each file rather than analyze.

 --dump-parsed-file-list
  Emit a newline-separated list of files Phan would parse to stdout.
  This is useful to verify that options such as exclude_file_regex are
  properly set up, or to run other checks on the files Phan would parse.

 --dump-signatures-file <filename>
  Emit JSON serialized signatures to the given file.
  This uses a method signature format similar to FunctionSignatureMap.php.

 --print-memory-usage-summary
  Emit JSON serialized signatures to the given file.
  This uses a method signature format similar to FunctionSignatureMap.php.

 --markdown-issue-messages
  Emit issue messages with markdown formatting.

EOB;
        }
        exit($exit_code);
    }

    /**
     * @param string $directory_name
     * The name of a directory to scan for files ending in `.php`.
     *
     * @return string[]
     * A list of PHP files in the given directory
     */
    private function directoryNameToFileList(
        string $directory_name
    ) : array {
        $file_list = [];

        try {
            $file_extensions = Config::getValue('analyzed_file_extensions');

            if (!\is_array($file_extensions) || count($file_extensions) === 0) {
                throw new \InvalidArgumentException(
                    'Empty list in config analyzed_file_extensions. Nothing to analyze.'
                );
            }

            $exclude_file_regex = Config::getValue('exclude_file_regex');
            $iterator = new \CallbackFilterIterator(
                new \RecursiveIteratorIterator(
                    new \RecursiveDirectoryIterator(
                        $directory_name,
                        \RecursiveDirectoryIterator::FOLLOW_SYMLINKS
                    )
                ),
                function(\SplFileInfo $file_info) use ($file_extensions, $exclude_file_regex) {
                    if (!in_array($file_info->getExtension(), $file_extensions, true)) {
                        return false;
                    }

                    if (!$file_info->isFile() || !$file_info->isReadable()) {
                        $file_path = $file_info->getRealPath();
                        error_log("Unable to read file {$file_path}");
                        return false;
                    }

                    // Compare exclude_file_regex against the relative path within the project
                    // (E.g. src/foo.php)
                    if ($exclude_file_regex && self::isPathExcludedByRegex($exclude_file_regex, $file_info->getPathname())) {
                        return false;
                    }

                    return true;
                }
            );

            $file_list = array_keys(iterator_to_array($iterator));
        } catch (\Exception $exception) {
            error_log($exception->getMessage());
        }
        usort($file_list, function(string $a, string $b) : int {
            // Sort lexicographically by paths **within the results for a directory**,
            // to work around some file systems not returning results lexicographically.
            // Keep directories together by replacing directory separators with the null byte
            // (E.g. "a.b" is lexicographically less than "a/b", but "aab" is greater than "a/b")
            return \strcmp(\preg_replace("@[/\\\\]+@", "\0", $a), \preg_replace("@[/\\\\]+@", "\0", $b));
        });

        return $file_list;
    }

    public static function shouldShowProgress() : bool
    {
        return Config::getValue('progress_bar') &&
            !Config::getValue('dump_ast') &&
            !Config::getValue('daemonize_tcp_port') &&
            !Config::getValue('daemonize_socket');
    }

    /**
     * Check if a path name is excluded by regex, in a platform independent way.
     * Normalizes $path_name on Windows so that '/' is always the directory separator.
     *
     * @param string $exclude_file_regex - PHP regex
     * @param string $path_name - path name within project, beginning with user-provided directory name.
     *                            On windows, may contain '\'.
     *
     * @return bool - True if the user's configured regex is meant to exclude $path_name
     */
    private static function isPathExcludedByRegex(
        string $exclude_file_regex,
        string $path_name
    ) : bool {
        // Make this behave the same way on linux/unix and on Windows.
        if (DIRECTORY_SEPARATOR === '\\') {
            $path_name = str_replace(DIRECTORY_SEPARATOR, '/', $path_name);
        }
        return preg_match($exclude_file_regex, $path_name) > 0;
    }

    /**
     * Update a progress bar on the screen
     *
     * @param string $msg
     * A short message to display with the progress
     * meter
     *
     * @param float $p
     * The percentage to display
     *
     * @return void
     */
    public static function progress(
        string $msg,
        float $p
    ) {
        if (!self::shouldShowProgress()) {
            return;
        }

        // Bound the percentage to [0, 1]
        $p = min(max($p, 0.0), 1.0);

        // Don't update every time when we're moving
        // super fast
        if ($p > 0.0
            && $p < 1.0
            && rand(0, 1000) > (1000 * Config::getValue('progress_bar_sample_rate')
            )) {
            return;
        }

        // If we're on windows, just print a dot to show we're
        // working
        if (strtoupper(substr(PHP_OS, 0, 3)) === 'WIN') {
            fwrite(STDERR, '.');
            return;
        }
        $memory = memory_get_usage()/1024/1024;
        $peak = memory_get_peak_usage()/1024/1024;

        $current = (int)($p * 60);
        $rest = max(60 - $current, 0);

        // Build up a string, then make a single call to fwrite(). Should be slightly faster and smoother to render to the console.
        $msg = str_pad($msg, 10, ' ', STR_PAD_LEFT) .
               ' ' .
               str_repeat("\u{2588}", $current) .
               str_repeat("\u{2591}", $rest) .
               " " . sprintf("% 3d", (int)(100*$p)) . "%" .
               sprintf(' %0.2dMB/%0.2dMB', $memory, $peak) . "\r";
        fwrite(STDERR, $msg);
    }

    /**
     * Look for a .phan/config file up to a few directories
     * up the hierarchy and apply anything in there to
     * the configuration.
     */
    private function maybeReadConfigFile()
    {

        // If the file doesn't exist here, try a directory up
        $config_file_name =
            !empty($this->config_file)
            ? realpath($this->config_file)
            : implode(DIRECTORY_SEPARATOR, [
                Config::getProjectRootDirectory(),
                '.phan',
                'config.php'
            ]);

        // Totally cool if the file isn't there
        if (!file_exists($config_file_name)) {
            return;
        }

        // Read the configuration file
        $config = require($config_file_name);

        // Write each value to the config
        foreach ($config as $key => $value) {
            Config::setValue($key, $value);
        }
    }
}<|MERGE_RESOLUTION|>--- conflicted
+++ resolved
@@ -16,11 +16,7 @@
     /**
      * This should be updated to x.y.z-dev after every release, and x.y.z before a release.
      */
-<<<<<<< HEAD
-    const PHAN_VERSION = '0.8.5-dev';
-=======
-    const PHAN_VERSION = '0.9.3';
->>>>>>> bd14e1ce
+    const PHAN_VERSION = '0.8.5';
 
     /**
      * @var OutputInterface
