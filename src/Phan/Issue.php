--- conflicted
+++ resolved
@@ -1094,11 +1094,7 @@
                 self::ParamSignatureRealMismatchTooFewParameters,
                 self::CATEGORY_PARAMETER,
                 self::SEVERITY_NORMAL,
-<<<<<<< HEAD
-                "Declaration of {METHOD} should be compatible with {METHOD} (the method override accepts {COUNT} parameters, but the overridden method can accept {COUNT}) defined in {FILE}:{LINE}",
-=======
                 "Declaration of {METHOD} should be compatible with {METHOD} (the method override accepts {COUNT} parameter(s), but the overridden method can accept {COUNT}) defined in {FILE}:{LINE}",
->>>>>>> 6044c9df
                 self::REMEDIATION_B,
                 7029
             ),
@@ -1106,11 +1102,7 @@
                 self::ParamSignatureRealMismatchTooFewParametersInternal,
                 self::CATEGORY_PARAMETER,
                 self::SEVERITY_NORMAL,
-<<<<<<< HEAD
-                "Declaration of {METHOD} should be compatible with internal {METHOD} (the method override accepts {COUNT} parameters, but the overridden method can accept {COUNT})",
-=======
                 "Declaration of {METHOD} should be compatible with internal {METHOD} (the method override accepts {COUNT} parameter(s), but the overridden method can accept {COUNT})",
->>>>>>> 6044c9df
                 self::REMEDIATION_B,
                 7030
             ),
@@ -1118,11 +1110,7 @@
                 self::ParamSignatureRealMismatchTooManyRequiredParameters,
                 self::CATEGORY_PARAMETER,
                 self::SEVERITY_NORMAL,
-<<<<<<< HEAD
-                "Declaration of {METHOD} should be compatible with {METHOD} (the method override requires {COUNT} parameters, but the overridden method requires only {COUNT}) defined in {FILE}:{LINE}",
-=======
                 "Declaration of {METHOD} should be compatible with {METHOD} (the method override requires {COUNT} parameter(s), but the overridden method requires only {COUNT}) defined in {FILE}:{LINE}",
->>>>>>> 6044c9df
                 self::REMEDIATION_B,
                 7031
             ),
@@ -1130,11 +1118,7 @@
                 self::ParamSignatureRealMismatchTooManyRequiredParametersInternal,
                 self::CATEGORY_PARAMETER,
                 self::SEVERITY_NORMAL,
-<<<<<<< HEAD
-                "Declaration of {METHOD} should be compatible with internal {METHOD} (the method override requires {COUNT} parameters, but the overridden method requires only {COUNT})",
-=======
                 "Declaration of {METHOD} should be compatible with internal {METHOD} (the method override requires {COUNT} parameter(s), but the overridden method requires only {COUNT})",
->>>>>>> 6044c9df
                 self::REMEDIATION_B,
                 7032
             ),
