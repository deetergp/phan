--- conflicted
+++ resolved
@@ -187,11 +187,7 @@
         $trait_method_node = $adaptation_node->children['method'];
         $trait_original_class_name_node = $trait_method_node->children['class'];
         $trait_original_method_name = $trait_method_node->children['method'];
-<<<<<<< HEAD
-        $trait_new_method_name = $adaptation_node->children['alias'];
-=======
         $trait_new_method_name = $adaptation_node->children['alias'] ?? $trait_original_method_name;
->>>>>>> 6044c9df
         assert(is_string($trait_original_method_name));
         assert(is_string($trait_new_method_name));
         $trait_fqsen = (new ContextNode(
@@ -232,14 +228,11 @@
         }
         // TODO: Could check for duplicate alias method occurences, but `php -l` would do that for you in some cases
         $adaptations_info->alias_methods[$trait_new_method_name] = new TraitAliasSource($trait_original_method_name, $adaptation_node->lineno ?? 0, $adaptation_node->flags ?? 0);
-<<<<<<< HEAD
-=======
         // Handle `use MyTrait { myMethod as private; }` by skipping the original method.
         // TODO: Do this a cleaner way.
         if (strcasecmp($trait_new_method_name, $trait_original_method_name) === 0) {
             $adaptations_info->hidden_methods[strtolower($trait_original_method_name)] = true;
         }
->>>>>>> 6044c9df
     }
 
     /**
