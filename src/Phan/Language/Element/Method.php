--- conflicted
+++ resolved
@@ -10,10 +10,7 @@
 use Phan\Language\FQSEN\FullyQualifiedMethodName;
 use Phan\Language\Scope\FunctionLikeScope;
 use Phan\Language\Type;
-<<<<<<< HEAD
-=======
 use Phan\Language\Type\ArrayType;
->>>>>>> 84c3a5d7
 use Phan\Language\Type\MixedType;
 use Phan\Language\Type\NullType;
 use Phan\Language\UnionType;
@@ -301,73 +298,6 @@
                 }
             }
 
-<<<<<<< HEAD
-            $method->getUnionType()->addUnionType($union_type);
-        }
-
-        // Add params to local scope for user functions
-        if(!$method->isInternal()) {
-
-            $parameter_offset = 0;
-            foreach ($method->getParameterList() as $i => $parameter) {
-                if ($parameter->getUnionType()->isEmpty()) {
-                    // If there is no type specified in PHP, check
-                    // for a docComment with @param declarations. We
-                    // assume order in the docComment matches the
-                    // parameter order in the code
-                    if ($comment->hasParameterWithNameOrOffset(
-                        $parameter->getName(),
-                        $parameter_offset
-                    )) {
-                        $comment_type =
-                            $comment->getParameterWithNameOrOffset(
-                                $parameter->getName(),
-                                $parameter_offset
-                            )->getUnionType();
-
-                        $parameter->addUnionType($comment_type);
-                    }
-                }
-
-                // If there's a default value on the parameter, check to
-                // see if the type of the default is cool with the
-                // specified type.
-                if ($parameter->hasDefaultValue()) {
-                    $default_type = $parameter->getDefaultValueType();
-
-                    // If the default type isn't null and can't cast
-                    // to the parameter's declared type, emit an
-                    // issue.
-                    if (!$default_type->isEqualTo(
-                        NullType::instance()->asUnionType()
-                    )) {
-                        if (!$default_type->canCastToUnionType(
-                            $parameter->getUnionType()
-                        )) {
-                            Issue::maybeEmit(
-                                $code_base,
-                                $context,
-                                Issue::TypeMismatchDefault,
-                                $node->lineno ?? 0,
-                                (string)$parameter->getUnionType(),
-                                $parameter->getName(),
-                                (string)$default_type
-                            );
-                        }
-                    }
-
-                    // If there are no types on the parameter, the
-                    // default shouldn't be treated as the one
-                    // and only allowable type.
-                    if ($parameter->getUnionType()->isEmpty()) {
-                        $parameter->addUnionType(
-                            MixedType::instance()->asUnionType()
-                        );
-                    }
-
-                    // Add the default type to the parameter type
-                    $parameter->addUnionType($default_type);
-=======
             if (Config::get()->check_docblock_signature_return_type_match) {
                 // Make sure that the commented type is a narrowed
                 // or equivalent form of the syntax-level declared
@@ -386,7 +316,6 @@
                         $comment_return_union_type->__toString(),
                         $return_union_type->__toString()
                     );
->>>>>>> 84c3a5d7
                 }
             }
 
