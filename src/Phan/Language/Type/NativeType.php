--- conflicted
+++ resolved
@@ -9,11 +9,6 @@
     const NAME = '';
 
     /**
-<<<<<<< HEAD
-     * @return static
-     */
-    public static function instance()
-=======
      * @param bool $is_nullable
      * An optional parameter, which if true returns a
      * nullable instance of this native type
@@ -21,7 +16,6 @@
      * @return static
      */
     public static function instance(bool $is_nullable)
->>>>>>> 84c3a5d7
     {
         if ($is_nullable) {
             static $nullable_instance = null;
