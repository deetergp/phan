--- conflicted
+++ resolved
@@ -4,11 +4,7 @@
         "Read more about it at https://getcomposer.org/doc/01-basic-usage.md#composer-lock-the-lock-file",
         "This file is @generated automatically"
     ],
-<<<<<<< HEAD
-    "content-hash": "8518828234302e94d803c5af77a26333",
-=======
-    "content-hash": "274e2417d71a3143bbde7364d8e0978e",
->>>>>>> f54b4cd4
+    "content-hash": "f1aa67acd7d6eedd7570603f130de493",
     "packages": [
         {
             "name": "nikic/php-parser",
@@ -952,16 +948,16 @@
         },
         {
             "name": "phpunit/phpunit",
-            "version": "6.3.0",
+            "version": "6.3.1",
             "source": {
                 "type": "git",
                 "url": "https://github.com/sebastianbergmann/phpunit.git",
-                "reference": "9501bab711403a1ab5b8378a8adb4ec3db3debdb"
-            },
-            "dist": {
-                "type": "zip",
-                "url": "https://api.github.com/repos/sebastianbergmann/phpunit/zipball/9501bab711403a1ab5b8378a8adb4ec3db3debdb",
-                "reference": "9501bab711403a1ab5b8378a8adb4ec3db3debdb",
+                "reference": "c0ff817b36a827e64bf5f57bc72278150cf30a77"
+            },
+            "dist": {
+                "type": "zip",
+                "url": "https://api.github.com/repos/sebastianbergmann/phpunit/zipball/c0ff817b36a827e64bf5f57bc72278150cf30a77",
+                "reference": "c0ff817b36a827e64bf5f57bc72278150cf30a77",
                 "shasum": ""
             },
             "require": {
@@ -1032,7 +1028,7 @@
                 "testing",
                 "xunit"
             ],
-            "time": "2017-08-04T05:20:39+00:00"
+            "time": "2017-09-24T07:25:54+00:00"
         },
         {
             "name": "phpunit/phpunit-mock-objects",
